--- conflicted
+++ resolved
@@ -857,20 +857,13 @@
                 },
 
                 group_event = group_subscriber.recv_async() => {
-<<<<<<< HEAD
-                    match group_event {
-                        Ok(GroupEvent::Join(JoinEvent{member})) => {
-                            debug!("New zenoh_dds_plugin detected: {}", member.id());
-                            // FAR extension: publish on qos_event
-                            far_ext::publish_qos_event(self.dp, qos_event_dw, "*", member.id(), far_ext::QOS_EVENT_ALIVE);
-                            if let Ok(member_id) = keyexpr::new(member.id()) {
-=======
                     match group_event.as_ref().map(|s|s.kind) {
                         Ok(SampleKind::Put) => {
                             let mid = member_id!(group_event.as_ref().unwrap());
                             debug!("New zenoh_dds_plugin detected: {}", mid);
+                            // FAR extension: publish on qos_event
+                            far_ext::publish_qos_event(self.dp, qos_event_dw, "*", mid, far_ext::QOS_EVENT_ALIVE);
                             if let Ok(member_id) = keyexpr::new(mid) {
->>>>>>> e573bd1e
                                 // make all QueryingSubscriber to query this new member
                                 for (zkey, route) in &mut self.routes_to_dds {
                                     route.query_historical_publications(|| (*KE_PREFIX_PUB_CACHE / member_id / zkey).into(), self.config.queries_timeout).await;
@@ -879,21 +872,14 @@
                                 error!("Can't convert member id '{}' into a KeyExpr", mid);
                             }
                         }
-                        Ok(GroupEvent::Leave(LeaveEvent{mid})) => {
-                            debug!("Remote zenoh_dds_plugin left: {} (voluntarily)", mid);
+                        Ok(SampleKind::Delete) => {
+                            let mid = member_id!(group_event.as_ref().unwrap());
+                            debug!("Remote zenoh_dds_plugin left: {}", mid);
                             // FAR extenstion: publish on qos_event
-                            far_ext::publish_qos_event(self.dp, qos_event_dw, "*", &mid, far_ext::QOS_EVENT_NOT_ALIVE);
+                            far_ext::publish_qos_event(self.dp, qos_event_dw, "*", mid, far_ext::QOS_EVENT_NOT_ALIVE);
                             // FAR extension: cancel all deadlines supervision for this leaving bridge
-                            self.deadlines_supervisor.cancel_all_deadline(&mid);
-                        }
-                        Ok(GroupEvent::LeaseExpired(LeaseExpiredEvent{mid})) => {
-                            debug!("Remote zenoh_dds_plugin left: {} (lease expired)", mid);
-                            // FAR extenstion: publish on qos_event
-                            far_ext::publish_qos_event(self.dp, qos_event_dw, "*", &mid, far_ext::QOS_EVENT_NOT_ALIVE);
-                            // FAR extension: cancel all deadlines supervision for this leaving bridge
-                            self.deadlines_supervisor.cancel_all_deadline(&mid);
-                        }
-                        Ok(_) => {} // ignore other GroupEvents
+                            self.deadlines_supervisor.cancel_all_deadline(mid);
+                        }
                         Err(e) => warn!("Error receiving GroupEvent: {}", e)
                     }
                 }
@@ -1320,28 +1306,18 @@
                 },
 
                 group_event = group_subscriber.recv_async() => {
-<<<<<<< HEAD
-                    match group_event {
-                        Ok(GroupEvent::Join(JoinEvent{member})) => {
-                            debug!("New zenoh_dds_plugin detected: {}", member.id());
-                            // FAR extension: publish on qos_event
-                            far_ext::publish_qos_event(self.dp, qos_event_dw, "*", member.id(), far_ext::QOS_EVENT_ALIVE);
-=======
                     match group_event.as_ref().map(|s|s.kind) {
                         Ok(SampleKind::Put) => {
                             let mid = member_id!(group_event.as_ref().unwrap());
                             debug!("New zenoh_dds_plugin detected: {}", mid);
->>>>>>> e573bd1e
+                            // FAR extension: publish on qos_event
+                            far_ext::publish_qos_event(self.dp, qos_event_dw, "*", mid, far_ext::QOS_EVENT_ALIVE);
                             // query for past publications of discocvery messages from this new member
                             let key = if let Some(scope) = &self.config.scope {
                                 *KE_PREFIX_FWD_DISCO / ke_for_sure!(mid) / scope / *KE_ANY_N_SEGMENT
                             } else {
                                 *KE_PREFIX_FWD_DISCO / ke_for_sure!(mid) / *KE_ANY_N_SEGMENT
                             };
-<<<<<<< HEAD
-                            debug!("Query past discovery messages from {} on {}", member.id(), key);
-                            if let Err(e) = fwd_disco_sub.query_on(Selector::from(&key), QueryTarget::All, ConsolidationMode::None, self.config.queries_timeout).res().await {
-=======
                             debug!("Query past discovery messages from {} on {}", mid, key);
                             if let Err(e) = fwd_disco_sub.fetch( |cb| {
                                 use zenoh_core::SyncResolve;
@@ -1349,39 +1325,25 @@
                                     .callback(cb)
                                     .target(QueryTarget::All)
                                     .consolidation(ConsolidationMode::None)
-                                    .timeout(Duration::from_secs(5))
+                                    .timeout(self.config.queries_timeout)
                                     .res_sync()
                             }).res().await
                             {
->>>>>>> e573bd1e
                                 warn!("Query on {} for discovery messages failed: {}", key, e);
                             }
                             // make all QueryingSubscriber to query this new member
                             for (zkey, route) in &mut self.routes_to_dds {
-<<<<<<< HEAD
-                                route.query_historical_publications(|| (*KE_PREFIX_PUB_CACHE / ke_for_sure!(member.id()) / zkey).into(), self.config.queries_timeout).await;
-                            }
-                        }
-                        Ok(evt @ GroupEvent::Leave(_)) | Ok(evt @ GroupEvent::LeaseExpired(_)) => {
-                            let (reason, mid) = match evt {
-                                GroupEvent::Leave(LeaveEvent{mid}) => ("voluntarily", mid),
-                                GroupEvent::LeaseExpired(LeaseExpiredEvent{mid}) => ("lease expired", mid),
-                                _ => unreachable!("")
-                            };
-                            debug!("Remote zenoh_dds_plugin left: {} ({})", mid, reason);
-
-                            // FAR extenstion: publish on qos_event
-                            far_ext::publish_qos_event(self.dp, qos_event_dw, "*", &mid, far_ext::QOS_EVENT_NOT_ALIVE);
-                            // FAR extension: cancel all deadlines supervision for this leaving bridge
-                            self.deadlines_supervisor.cancel_all_deadline(&mid);
-=======
-                                route.query_historical_publications(|| (*KE_PREFIX_PUB_CACHE / ke_for_sure!(mid) / zkey).into()).await;
+                                route.query_historical_publications(|| (*KE_PREFIX_PUB_CACHE / ke_for_sure!(mid) / zkey).into(), self.config.queries_timeout).await;
                             }
                         }
                         Ok(SampleKind::Delete) => {
                             let mid = member_id!(group_event.as_ref().unwrap());
                             debug!("Remote zenoh_dds_plugin left: {}", mid);
->>>>>>> e573bd1e
+
+                            // FAR extenstion: publish on qos_event
+                            far_ext::publish_qos_event(self.dp, qos_event_dw, "*", mid, far_ext::QOS_EVENT_NOT_ALIVE);
+                            // FAR extension: cancel all deadlines supervision for this leaving bridge
+                            self.deadlines_supervisor.cancel_all_deadline(mid);
                             // remove all the references to the plugin's enities, removing no longer used routes
                             // and updating/re-publishing ParticipantEntitiesInfo
                             let admin_space = &mut self.admin_space;
