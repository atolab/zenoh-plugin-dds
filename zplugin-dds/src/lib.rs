//
// Copyright (c) 2022 ZettaScale Technology
//
// This program and the accompanying materials are made available under the
// terms of the Eclipse Public License 2.0 which is available at
// http://www.eclipse.org/legal/epl-2.0, or the Apache License, Version 2.0
// which is available at https://www.apache.org/licenses/LICENSE-2.0.
//
// SPDX-License-Identifier: EPL-2.0 OR Apache-2.0
//
// Contributors:
//   ZettaScale Zenoh Team, <zenoh@zettascale.tech>
//
use async_trait::async_trait;
use cyclors::*;
use flume::{unbounded, Receiver, Sender};
use futures::select;
use git_version::git_version;
use log::{debug, error, info, trace, warn};
use route_dds_zenoh::RouteDDSZenoh;
use serde::ser::SerializeStruct;
use serde::{Serialize, Serializer};
use serde_json::Value;
use std::collections::HashMap;
use std::convert::TryInto;
use std::env;
use std::mem::ManuallyDrop;
use std::sync::Arc;
use std::time::Duration;
use zenoh::buffers::SplitBuffer;
use zenoh::liveliness::LivelinessToken;
use zenoh::plugins::{Plugin, RunningPluginTrait, Runtime, ZenohPlugin};
use zenoh::prelude::r#async::AsyncResolve;
use zenoh::prelude::*;
use zenoh::publication::CongestionControl;
use zenoh::query::{ConsolidationMode, QueryTarget};
use zenoh::queryable::{Query, Queryable};
use zenoh::Result as ZResult;
use zenoh::Session;
use zenoh_core::{bail, zerror};
use zenoh_ext::{SessionExt, SubscriberBuilderExt};
use zenoh_util::{Timed, TimedEvent, Timer};

pub mod config;
mod dds_mgt;
mod far_ext;
mod qos;
mod ros_discovery;
mod route_dds_zenoh;
mod route_zenoh_dds;
use config::Config;
use dds_mgt::*;
use qos::*;

use crate::ros_discovery::{
    NodeEntitiesInfo, ParticipantEntitiesInfo, RosDiscoveryInfoMgr, ROS_DISCOVERY_INFO_TOPIC_NAME,
};
use crate::route_zenoh_dds::RouteZenohDDS;

pub const GIT_VERSION: &str = git_version!(prefix = "v", cargo_prefix = "v");

macro_rules! ke_for_sure {
    ($val:expr) => {
        unsafe { keyexpr::from_str_unchecked($val) }
    };
}

macro_rules! member_id {
    ($val:expr) => {
        $val.key_expr.as_str().split('/').last().unwrap()
    };
}

lazy_static::lazy_static!(
    pub static ref LONG_VERSION: String = format!("{} built with {}", GIT_VERSION, env!("RUSTC_VERSION"));
    static ref LOG_PAYLOAD: bool = std::env::var("Z_LOG_PAYLOAD").is_ok();

    static ref KE_PREFIX_ADMIN_SPACE: &'static keyexpr = ke_for_sure!("@/service");
    static ref KE_PREFIX_ROUTE_TO_DDS: &'static keyexpr = ke_for_sure!("route/to_dds");
    static ref KE_PREFIX_ROUTE_FROM_DDS: &'static keyexpr = ke_for_sure!("route/from_dds");
    static ref KE_PREFIX_PUB_CACHE: &'static keyexpr = ke_for_sure!("@dds_pub_cache");
    static ref KE_PREFIX_FWD_DISCO: &'static keyexpr = ke_for_sure!("@dds_fwd_disco");
    static ref KE_PREFIX_LIVELINESS_GROUP: &'static keyexpr = ke_for_sure!("zenoh-plugin-dds");

    static ref KE_ANY_1_SEGMENT: &'static keyexpr = ke_for_sure!("*");
    static ref KE_ANY_N_SEGMENT: &'static keyexpr = ke_for_sure!("**");
);

// CycloneDDS' localhost-only: set network interface address (shortened form of config would be
// possible, too, but I think it is clearer to spell it out completely).
// Empty configuration fragments are ignored, so it is safe to unconditionally append a comma.
const CYCLONEDDS_CONFIG_LOCALHOST_ONLY: &str = r#"<CycloneDDS><Domain><General><Interfaces><NetworkInterface address="127.0.0.1" multicast="true"/></Interfaces></General></Domain></CycloneDDS>,"#;

const ROS_DISCOVERY_INFO_POLL_INTERVAL_MS: u64 = 500;

zenoh_plugin_trait::declare_plugin!(DDSPlugin);

#[allow(clippy::upper_case_acronyms)]
pub struct DDSPlugin;

impl ZenohPlugin for DDSPlugin {}
impl Plugin for DDSPlugin {
    type StartArgs = Runtime;
    type RunningPlugin = zenoh::plugins::RunningPlugin;

    const STATIC_NAME: &'static str = "zenoh-plugin-dds";

    fn start(name: &str, runtime: &Self::StartArgs) -> ZResult<zenoh::plugins::RunningPlugin> {
        // Try to initiate login.
        // Required in case of dynamic lib, otherwise no logs.
        // But cannot be done twice in case of static link.
        let _ = env_logger::try_init();

        let runtime_conf = runtime.config.lock();
        let plugin_conf = runtime_conf
            .plugin(name)
            .ok_or_else(|| zerror!("Plugin `{}`: missing config", name))?;
        let config: Config = serde_json::from_value(plugin_conf.clone())
            .map_err(|e| zerror!("Plugin `{}` configuration error: {}", name, e))?;
        async_std::task::spawn_blocking({
            let runtime = runtime.clone();
            move || async_std::task::block_on(run(runtime, config))
        });
        Ok(Box::new(DDSPlugin))
    }
}
impl RunningPluginTrait for DDSPlugin {
    fn config_checker(&self) -> zenoh::plugins::ValidationFunction {
        Arc::new(|_, _, _| bail!("DDSPlugin does not support hot configuration changes."))
    }

    fn adminspace_getter<'a>(
        &'a self,
        selector: &'a Selector<'a>,
        plugin_status_key: &str,
    ) -> ZResult<Vec<zenoh::plugins::Response>> {
        let mut responses = Vec::new();
        let version_key = [plugin_status_key, "/__version__"].concat();
        if selector.key_expr.intersects(ke_for_sure!(&version_key)) {
            responses.push(zenoh::plugins::Response::new(
                version_key,
                GIT_VERSION.into(),
            ));
        }
        Ok(responses)
    }
}

pub async fn run(runtime: Runtime, config: Config) {
    // Try to initiate login.
    // Required in case of dynamic lib, otherwise no logs.
    // But cannot be done twice in case of static link.
    let _ = env_logger::try_init();
    debug!("DDS plugin {}", LONG_VERSION.as_str());
    debug!("DDS plugin {:?}", config);

    // open zenoh-net Session
    let zsession = match zenoh::init(runtime)
        .aggregated_subscribers(config.generalise_subs.clone())
        .aggregated_publishers(config.generalise_pubs.clone())
        .res()
        .await
    {
        Ok(session) => Arc::new(session),
        Err(e) => {
            log::error!("Unable to init zenoh session for DDS plugin : {:?}", e);
            return;
        }
    };

    // create group member using the group_member_id if configured, or the Session ID otherwise
    let member_id = match config.group_member_id {
        Some(ref id) => id.clone(),
        None => zsession.zid().into_keyexpr(),
    };
    let member = match zsession
        .liveliness()
        .declare_token(*KE_PREFIX_LIVELINESS_GROUP / &member_id)
        .res()
        .await
    {
        Ok(member) => member,
        Err(e) => {
            log::error!("Unable todeclare liveliness token for DDS plugin : {:?}", e);
            return;
        }
    };

    // if "localhost_only" is set, configure CycloneDDS to use only localhost interface
    if config.localhost_only {
        env::set_var(
            "CYCLONEDDS_URI",
            format!(
                "{}{}",
                CYCLONEDDS_CONFIG_LOCALHOST_ONLY,
                env::var("CYCLONEDDS_URI").unwrap_or_default()
            ),
        );
    }

    // create DDS Participant
    debug!(
        "Create DDS Participant with CYCLONEDDS_URI='{}'",
        env::var("CYCLONEDDS_URI").unwrap_or_default()
    );
    let dp = unsafe { dds_create_participant(config.domain, std::ptr::null(), std::ptr::null()) };
    debug!(
        "DDS plugin {} with member_id={} and using DDS Participant {}",
        zsession.zid(),
        member_id,
        get_guid(&dp).unwrap()
    );

    let mut dds_plugin = DdsPluginRuntime {
        config,
        zsession: &zsession,
        _member: member,
        member_id,
        dp,
        discovered_writers: HashMap::<String, DdsEntity>::new(),
        discovered_readers: HashMap::<String, DdsEntity>::new(),
        routes_from_dds: HashMap::<OwnedKeyExpr, RouteDDSZenoh>::new(),
        routes_to_dds: HashMap::<OwnedKeyExpr, RouteZenohDDS>::new(),
        admin_space: HashMap::<OwnedKeyExpr, AdminRef>::new(),
        // FAR extension: deadline superviser
        deadlines_supervisor: far_ext::DeadlinesSupervisor::new(&zsession),
    };

    dds_plugin.run().await;
}

// An reference used in admin space to point to a struct (DdsEntity or Route) stored in another map
#[derive(Debug)]
enum AdminRef {
    DdsWriterEntity(String),
    DdsReaderEntity(String),
    FromDdsRoute(OwnedKeyExpr),
    ToDdsRoute(OwnedKeyExpr),
    Config,
    Version,
}

pub(crate) struct DdsPluginRuntime<'a> {
    config: Config,
    // Note: &'a Arc<Session> here to keep the ownership of Session outside this struct
    // and be able to store the publishers/subscribers it creates in this same struct.
    zsession: &'a Arc<Session>,
    _member: LivelinessToken<'a>,
    member_id: OwnedKeyExpr,
    dp: dds_entity_t,
    // maps of all discovered DDS entities (indexed by DDS key)
    discovered_writers: HashMap<String, DdsEntity>,
    discovered_readers: HashMap<String, DdsEntity>,
    // maps of established routes from/to DDS (indexed by zenoh key expression)
    routes_from_dds: HashMap<OwnedKeyExpr, RouteDDSZenoh<'a>>,
    routes_to_dds: HashMap<OwnedKeyExpr, RouteZenohDDS<'a>>,
    // admin space: index is the admin_keyexpr (relative to admin_prefix)
    // value is the JSon string to return to queries.
    admin_space: HashMap<OwnedKeyExpr, AdminRef>,
    // FAR extension: deadlines superviser
    deadlines_supervisor: far_ext::DeadlinesSupervisor<'a>,
}

impl Serialize for DdsPluginRuntime<'_> {
    fn serialize<S>(&self, serializer: S) -> Result<S::Ok, S::Error>
    where
        S: Serializer,
    {
        // return the plugin's config as a JSON struct
        let mut s = serializer.serialize_struct("dds", 3)?;
        s.serialize_field("domain", &self.config.domain)?;
        s.serialize_field("scope", &self.config.scope)?;
        s.serialize_field(
            "allow",
            &self
                .config
                .allow
                .as_ref()
                .map_or_else(|| ".*".to_string(), |re| re.to_string()),
        )?;
        s.serialize_field(
            "deny",
            &self
                .config
                .deny
                .as_ref()
                .map_or_else(|| "".to_string(), |re| re.to_string()),
        )?;
        s.serialize_field(
            "max-frequencies",
            &self
                .config
                .max_frequencies
                .iter()
                .map(|(re, freq)| format!("{re}={freq}"))
                .collect::<Vec<String>>(),
        )?;
        s.serialize_field("forward_discovery", &self.config.forward_discovery)?;
        s.serialize_field(
            "reliable_routes_blocking",
            &self.config.reliable_routes_blocking,
        )?;
        // FAR extension: display deadlines in config in admin space
        s.serialize_field(
            "deadlines",
            &self
                .config
                .deadlines
                .iter()
                .map(|(re, deadline)| format!("{}={}", re, deadline.as_millis()))
                .collect::<Vec<String>>(),
        )?;
        s.end()
    }
}

lazy_static::lazy_static! {
    static ref JSON_NULL_VALUE: Value = serde_json::json!(null);
}

impl<'a> DdsPluginRuntime<'a> {
    fn is_allowed(&self, ke: &keyexpr) -> bool {
        if self.config.forward_discovery && ke.ends_with(ROS_DISCOVERY_INFO_TOPIC_NAME) {
            // If fwd-discovery mode is enabled, don't route "ros_discovery_info"
            return false;
        }
        match (&self.config.allow, &self.config.deny) {
            (Some(allow), None) => allow.is_match(ke),
            (None, Some(deny)) => !deny.is_match(ke),
            (Some(allow), Some(deny)) => allow.is_match(ke) && !deny.is_match(ke),
            (None, None) => true,
        }
    }

    // Return the read period if keyexpr matches one of the --dds-periodic-topics option
    fn get_read_period(&self, ke: &keyexpr) -> Option<Duration> {
        for (re, freq) in &self.config.max_frequencies {
            if re.is_match(ke) {
                return Some(Duration::from_secs_f32(1f32 / freq));
            }
        }
        None
    }

    fn get_admin_keyexpr(e: &DdsEntity, is_writer: bool) -> OwnedKeyExpr {
        format!(
            "participant/{}/{}/{}/{}",
            e.participant_key,
            if is_writer { "writer" } else { "reader" },
            e.key,
            e.topic_name
        )
        .try_into()
        .unwrap()
    }

    fn insert_dds_writer(&mut self, admin_keyexpr: OwnedKeyExpr, e: DdsEntity) {
        // insert reference in admin_space
        self.admin_space
            .insert(admin_keyexpr, AdminRef::DdsWriterEntity(e.key.clone()));

        // insert DdsEntity in dds_writer map
        self.discovered_writers.insert(e.key.clone(), e);
    }

    fn remove_dds_writer(&mut self, dds_key: &str) -> Option<(OwnedKeyExpr, DdsEntity)> {
        // remove from dds_writer map
        if let Some(e) = self.discovered_writers.remove(dds_key) {
            // remove from admin_space
            let admin_keyexpr = DdsPluginRuntime::get_admin_keyexpr(&e, true);
            self.admin_space.remove(&admin_keyexpr);
            Some((admin_keyexpr, e))
        } else {
            None
        }
    }

    fn insert_dds_reader(&mut self, admin_keyexpr: OwnedKeyExpr, e: DdsEntity) {
        // insert reference in admin_space
        self.admin_space
            .insert(admin_keyexpr, AdminRef::DdsReaderEntity(e.key.clone()));

        // insert DdsEntity in dds_reader map
        self.discovered_readers.insert(e.key.clone(), e);
    }

    fn remove_dds_reader(&mut self, dds_key: &str) -> Option<(OwnedKeyExpr, DdsEntity)> {
        // remove from dds_reader map
        if let Some(e) = self.discovered_readers.remove(dds_key) {
            // remove from admin space
            let admin_keyexpr = DdsPluginRuntime::get_admin_keyexpr(&e, false);
            self.admin_space.remove(&admin_keyexpr);
            Some((admin_keyexpr, e))
        } else {
            None
        }
    }

    fn insert_route_from_dds(&mut self, ke: OwnedKeyExpr, r: RouteDDSZenoh<'a>) {
        // insert reference in admin_space
        let admin_ke = *KE_PREFIX_ROUTE_FROM_DDS / &ke;
        self.admin_space
            .insert(admin_ke, AdminRef::FromDdsRoute(ke.clone()));

        // insert route in routes_from_dds map
        self.routes_from_dds.insert(ke, r);
    }

    fn insert_route_to_dds(&mut self, ke: OwnedKeyExpr, r: RouteZenohDDS<'a>) {
        // insert reference in admin_space
        let admin_ke: OwnedKeyExpr = *KE_PREFIX_ROUTE_TO_DDS / &ke;
        self.admin_space
            .insert(admin_ke, AdminRef::ToDdsRoute(ke.clone()));

        // insert route in routes_from_dds map
        self.routes_to_dds.insert(ke, r);
    }

    async fn try_add_route_from_dds(
        &mut self,
        ke: OwnedKeyExpr,
        topic_name: &str,
        topic_type: &str,
        keyless: bool,
        reader_qos: Qos,
        congestion_ctrl: CongestionControl,
    ) -> RouteStatus {
        if !self.is_allowed(&ke) {
            info!(
                "Ignoring Publication for resource {} as it is not allowed (see your 'allow' or 'deny' configuration)",
                ke
            );
            return RouteStatus::NotAllowed;
        }

        if self.routes_from_dds.contains_key(&ke) {
            // TODO: check if there is no QoS conflict with existing route
            debug!(
                "Route from DDS to resource {} already exists -- ignoring",
                ke
            );
            return RouteStatus::Routed(ke);
        }

        // create route DDS->Zenoh
        match RouteDDSZenoh::new(
            self,
            topic_name.into(),
            topic_type.into(),
            keyless,
            reader_qos,
            ke.clone(),
            congestion_ctrl,
        )
        .await
        {
            Ok(route) => {
                info!("{}: created with topic_type={}", route, topic_type);
                self.insert_route_from_dds(ke.clone(), route);
                RouteStatus::Routed(ke)
            }
            Err(e) => {
                error!(
                    "Route DDS->Zenoh ({} -> {}): creation failed: {}",
                    topic_name, ke, e
                );
                RouteStatus::CreationFailure(e)
            }
        }
    }

    async fn try_add_route_to_dds(
        &mut self,
        ke: OwnedKeyExpr,
        topic_name: &str,
        topic_type: &str,
        keyless: bool,
        is_transient: bool,
        writer_qos: Option<Qos>,
    ) -> RouteStatus {
        if !self.is_allowed(&ke) {
            info!(
                "Ignoring Subscription for resource {} as it is not allowed (see your 'allow' or 'deny' configuration)",
                ke
            );
            return RouteStatus::NotAllowed;
        }

        if let Some(route) = self.routes_to_dds.get(&ke) {
            // TODO: check if there is no type or QoS conflict with existing route
            debug!(
                "Route from resource {} to DDS already exists -- ignoring",
                ke
            );
            // #102: in forwarding mode, it might happen that the route have been created but without DDS Writer
            //       (just to declare the Zenoh Subscriber). Thus, try to set a DDS Writer to the route here.
            //       If already set, nothing will happen.
            if let Some(qos) = writer_qos {
                if let Err(e) = route.set_dds_writer(self.dp, qos) {
                    error!(
                        "{}: failed to set a DDS Writer after creation: {}",
                        route, e
                    );
                    return RouteStatus::CreationFailure(e);
                }
            }
            return RouteStatus::Routed(ke);
        }

        // create route Zenoh->DDS
        match RouteZenohDDS::new(
            self,
            ke.clone(),
            is_transient,
            topic_name.into(),
            topic_type.into(),
            keyless,
        )
        .await
        {
            Ok(route) => {
                // if writer_qos is set, add a DDS Writer to the route
                if let Some(qos) = writer_qos {
                    if let Err(e) = route.set_dds_writer(self.dp, qos) {
                        error!(
                            "Route Zenoh->DDS ({} -> {}): creation failed: {}",
                            ke, topic_name, e
                        );
                        return RouteStatus::CreationFailure(e);
                    }
                }

                info!("{}: created with topic_type={}", route, topic_type);
                self.insert_route_to_dds(ke.clone(), route);
                RouteStatus::Routed(ke)
            }
            Err(e) => {
                error!(
                    "Route Zenoh->DDS ({} -> {}): creation failed: {}",
                    ke, topic_name, e
                );
                RouteStatus::CreationFailure(e)
            }
        }
    }

    fn get_admin_value(&self, admin_ref: &AdminRef) -> Result<Option<Value>, serde_json::Error> {
        match admin_ref {
            AdminRef::DdsReaderEntity(key) => self
                .discovered_readers
                .get(key)
                .map(serde_json::to_value)
                .transpose(),
            AdminRef::DdsWriterEntity(key) => self
                .discovered_writers
                .get(key)
                .map(serde_json::to_value)
                .transpose(),
            AdminRef::FromDdsRoute(zkey) => self
                .routes_from_dds
                .get(zkey)
                .map(serde_json::to_value)
                .transpose(),
            AdminRef::ToDdsRoute(zkey) => self
                .routes_to_dds
                .get(zkey)
                .map(serde_json::to_value)
                .transpose(),
            AdminRef::Config => Some(serde_json::to_value(self)).transpose(),
            AdminRef::Version => Ok(Some(Value::String(LONG_VERSION.clone()))),
        }
    }

    async fn treat_admin_query(&self, query: Query, admin_keyexpr_prefix: &keyexpr) {
        let selector = query.selector();
        debug!("Query on admin space: {:?}", selector);

        // get the list of sub-key expressions that will match the same stored keys than
        // the selector, if those keys had the admin_keyexpr_prefix.
        let sub_kes = selector.key_expr.strip_prefix(admin_keyexpr_prefix);
        if sub_kes.is_empty() {
            error!("Received query for admin space: '{}' - but it's not prefixed by admin_keyexpr_prefix='{}'", selector, admin_keyexpr_prefix);
            return;
        }

        // Get all matching keys/values
        let mut kvs: Vec<(KeyExpr, Value)> = Vec::with_capacity(sub_kes.len());
        for sub_ke in sub_kes {
            if sub_ke.contains('*') {
                // iterate over all admin space to find matching keys
                for (ke, admin_ref) in self.admin_space.iter() {
                    if sub_ke.intersects(ke) {
                        match self.get_admin_value(admin_ref) {
                            Ok(Some(v)) => kvs.push((ke.into(), v)),
                            Ok(None) => error!("INTERNAL ERROR: Dangling {:?}", admin_ref),
                            Err(e) => {
                                error!("INTERNAL ERROR serializing admin value as JSON: {}", e)
                            }
                        }
                    }
                }
            } else {
                // sub_ke correspond to 1 key - just get it.
                if let Some(admin_ref) = self.admin_space.get(sub_ke) {
                    match self.get_admin_value(admin_ref) {
                        Ok(Some(v)) => kvs.push((sub_ke.into(), v)),
                        Ok(None) => error!("INTERNAL ERROR: Dangling {:?}", admin_ref),
                        Err(e) => {
                            error!("INTERNAL ERROR serializing admin value as JSON: {}", e)
                        }
                    }
                }
            }
        }

        // send replies
        for (ke, v) in kvs.drain(..) {
            let admin_keyexpr = admin_keyexpr_prefix / &ke;
            if let Err(e) = query.reply(Ok(Sample::new(admin_keyexpr, v))).res().await {
                warn!("Error replying to admin query {:?}: {}", query, e);
            }
        }
    }

    async fn run(&mut self) {
        let group_subscriber = self
            .zsession
            .liveliness()
            .declare_subscriber(*KE_PREFIX_LIVELINESS_GROUP / *KE_ANY_N_SEGMENT)
            .querying()
            .res()
            .await
            .expect("Failed to create Liveliness Subscriber");

        // run DDS discovery
        let (tx, dds_disco_rcv): (Sender<DiscoveryEvent>, Receiver<DiscoveryEvent>) = unbounded();
        run_discovery(self.dp, tx);

        // declare admin space queryable
        let admin_keyexpr_prefix =
            *KE_PREFIX_ADMIN_SPACE / &self.zsession.zid().into_keyexpr() / ke_for_sure!("dds");
        let admin_keyexpr_expr = (&admin_keyexpr_prefix) / *KE_ANY_N_SEGMENT;
        debug!("Declare admin space on {}", admin_keyexpr_expr);
        let admin_queryable = self
            .zsession
            .declare_queryable(admin_keyexpr_expr)
            .res()
            .await
            .expect("Failed to create AdminSpace queryable");

        // add plugin's config and version in admin space
        self.admin_space
            .insert("config".try_into().unwrap(), AdminRef::Config);
        self.admin_space
            .insert("version".try_into().unwrap(), AdminRef::Version);

        if self.config.forward_discovery {
            self.run_fwd_discovery_mode(
                &group_subscriber,
                &dds_disco_rcv,
                admin_keyexpr_prefix,
                &admin_queryable,
            )
            .await;
        } else {
            self.run_local_discovery_mode(
                &group_subscriber,
                &dds_disco_rcv,
                admin_keyexpr_prefix,
                &admin_queryable,
            )
            .await;
        }
    }

    fn topic_to_keyexpr(
        &self,
        topic_name: &str,
        scope: &Option<OwnedKeyExpr>,
        partition: Option<&str>,
    ) -> ZResult<OwnedKeyExpr> {
        // key_expr for a topic is: "<scope>/<partition>/<topic_name>" with <scope> and <partition> being optional
        match (scope, partition) {
            (Some(scope), Some(part)) => scope.join(&format!("{part}/{topic_name}")),
            (Some(scope), None) => scope.join(topic_name),
            (None, Some(part)) => format!("{part}/{topic_name}").try_into(),
            (None, None) => topic_name.try_into(),
        }
    }

    async fn run_local_discovery_mode(
        &mut self,
        group_subscriber: &Receiver<Sample>,
        dds_disco_rcv: &Receiver<DiscoveryEvent>,
        admin_keyexpr_prefix: OwnedKeyExpr,
        admin_queryable: &Queryable<'_, flume::Receiver<Query>>,
    ) {
        debug!(r#"Run in "local discovery" mode"#);

        // FAR extension: declare writer on qos_event
        let qos_event_dw = far_ext::create_qos_event_writer(self.dp);
        // FAR extension: start DeadlinesSupervisor loop
        self.deadlines_supervisor.run(self.dp, qos_event_dw);

        loop {
            select!(
                evt = dds_disco_rcv.recv_async() => {
                    match evt.unwrap() {
                        DiscoveryEvent::DiscoveredPublication {
                            mut entity
                        } => {
                            debug!("Discovered DDS Writer {} on {} with type '{}' and QoS: {:?}", entity.key, entity.topic_name, entity.type_name, entity.qos);
                            // get its admin_keyexpr
                            let admin_keyexpr = DdsPluginRuntime::get_admin_keyexpr(&entity, true);

                            // copy and adapt Writer's QoS for creation of a matching Reader
                            let mut qos = entity.qos.clone();
                            qos.ignore_local_participant = true;

                            // CongestionControl to be used when re-publishing over zenoh: Blocking if Writer is RELIABLE (since we don't know what is remote Reader's QoS)
                            let congestion_ctrl = match (self.config.reliable_routes_blocking, entity.qos.reliability.kind) {
                                (true, ReliabilityKind::RELIABLE) => CongestionControl::Block,
                                _ => CongestionControl::Drop,
                            };

                            // create 1 route per partition, or just 1 if no partition
                            if entity.qos.partitions.is_empty() {
                                let ke = self.topic_to_keyexpr(&entity.topic_name, &self.config.scope, None).unwrap();
                                let route_status = self.try_add_route_from_dds(ke, &entity.topic_name, &entity.type_name, entity.keyless, qos, congestion_ctrl).await;
                                if let RouteStatus::Routed(ref route_key) = route_status {
                                    if let Some(r) = self.routes_from_dds.get_mut(route_key) {
                                        // add Writer's key to the route
                                        r.add_local_routed_writer(entity.key.clone());
                                    }
                                }
                                entity.routes.insert("*".to_string(), route_status);
                            } else {
                                for p in &entity.qos.partitions {
                                    let ke = self.topic_to_keyexpr(&entity.topic_name, &self.config.scope, Some(p)).unwrap();
                                    let route_status = self.try_add_route_from_dds(ke, &entity.topic_name, &entity.type_name, entity.keyless, qos.clone(), congestion_ctrl).await;
                                    if let RouteStatus::Routed(ref route_key) = route_status {
                                        if let Some(r) = self.routes_from_dds.get_mut(route_key) {
                                            // if route has been created, add this Writer in its routed_writers list
                                            r.add_local_routed_writer(entity.key.clone());
                                        }
                                    }
                                    entity.routes.insert(p.clone(), route_status);
                                }
                            }

                            // store the writer
                            self.insert_dds_writer(admin_keyexpr, entity);
                        }

                        DiscoveryEvent::UndiscoveredPublication {
                            key,
                        } => {
                            if let Some((_, e)) = self.remove_dds_writer(&key) {
                                debug!("Undiscovered DDS Writer {} on topic {}", key, e.topic_name);
                                // remove it from all the active routes refering it (deleting the route if no longer used)
                                let admin_space = &mut self.admin_space;
                                self.routes_from_dds.retain(|zkey, route| {
                                        route.remove_local_routed_writer(&key);
                                        if !route.has_local_routed_writer() {
                                            info!(
                                                "{}: remove it as no longer unused (no local DDS Writer left)",
                                                route
                                            );
                                            let ke = *KE_PREFIX_ROUTE_FROM_DDS / zkey;
                                            admin_space.remove(&ke);
                                            false
                                        } else {
                                            true
                                        }
                                    }
                                );
                            }
                        }

                        DiscoveryEvent::DiscoveredSubscription {
                            mut entity
                        } => {
                            debug!("Discovered DDS Reader {} on {} with type '{}' and QoS: {:?}", entity.key, entity.topic_name, entity.type_name, entity.qos);
                            let admin_keyexpr = DdsPluginRuntime::get_admin_keyexpr(&entity, false);

                            // copy and adapt Reader's QoS for creation of a matching Writer
                            let mut qos = entity.qos.clone();
                            qos.ignore_local_participant = true;
                            // if Reader is TRANSIENT_LOCAL, configure durability_service QoS with same history than the Reader.
                            // This is because CycloneDDS is actually usinf durability_service.history for transient_local historical data.
                            let is_transient_local = qos.durability.kind == DurabilityKind::TRANSIENT_LOCAL;
                            if is_transient_local {
                                qos.durability_service.service_cleanup_delay = 60 * DDS_1S_DURATION;
                                qos.durability_service.history_kind = qos.history.kind;
                                qos.durability_service.history_depth = qos.history.depth;
                                qos.durability_service.max_samples = DDS_LENGTH_UNLIMITED;
                                qos.durability_service.max_instances = DDS_LENGTH_UNLIMITED;
                                qos.durability_service.max_samples_per_instance = DDS_LENGTH_UNLIMITED;
                            }
                            // Workaround for the DDS Writer to correctly match with a FastRTPS Reader
                            qos.reliability.max_blocking_time = qos.reliability.max_blocking_time.saturating_add(1);

                            // create 1 route per partition, or just 1 if no partition
                            if entity.qos.partitions.is_empty() {
                                let ke = self.topic_to_keyexpr(&entity.topic_name, &self.config.scope, None).unwrap();
                                let route_status = self.try_add_route_to_dds(ke, &entity.topic_name, &entity.type_name, entity.keyless, is_transient_local, Some(qos)).await;
                                if let RouteStatus::Routed(ref route_key) = route_status {
                                    if let Some(r) = self.routes_to_dds.get_mut(route_key) {
                                        // if route has been created, add this Reader in its routed_readers list
                                        r.add_local_routed_reader(entity.key.clone());
                                    }
                                }
                                entity.routes.insert("*".to_string(), route_status);
                            } else {
                                for p in &entity.qos.partitions {
                                    let ke = self.topic_to_keyexpr(&entity.topic_name, &self.config.scope, Some(p)).unwrap();
                                    let route_status = self.try_add_route_to_dds(ke, &entity.topic_name, &entity.type_name, entity.keyless, is_transient_local, Some(qos.clone())).await;
                                    if let RouteStatus::Routed(ref route_key) = route_status {
                                        if let Some(r) = self.routes_to_dds.get_mut(route_key) {
                                            // if route has been created, add this Reader in its routed_readers list
                                            r.add_local_routed_reader(entity.key.clone());
                                        }
                                    }
                                    entity.routes.insert(p.clone(), route_status);
                                }
                            }

                            // store the reader
                            self.insert_dds_reader(admin_keyexpr, entity);
                        }

                        DiscoveryEvent::UndiscoveredSubscription {
                            key,
                        } => {
                            if let Some((_, e)) = self.remove_dds_reader(&key) {
                                debug!("Undiscovered DDS Reader {} on topic {}", key, e.topic_name);
                                // remove it from all the active routes refering it (deleting the route if no longer used)
                                let admin_space = &mut self.admin_space;
                                self.routes_to_dds.retain(|zkey, route| {
                                        route.remove_local_routed_reader(&key);
                                        if !route.has_local_routed_reader() {
                                            info!(
                                                "{}: remove it as no longer unused (no local DDS Reader left)",
                                                route
                                            );
                                            let ke = *KE_PREFIX_ROUTE_TO_DDS / zkey;
                                            admin_space.remove(&ke);
                                            false
                                        } else {
                                            true
                                        }
                                    }
                                );
                            }
                        }
                    }
                },

                group_event = group_subscriber.recv_async() => {
                    match group_event.as_ref().map(|s|s.kind) {
                        Ok(SampleKind::Put) => {
                            let mid = member_id!(group_event.as_ref().unwrap());
                            debug!("New zenoh_dds_plugin detected: {}", mid);
                            // FAR extension: publish on qos_event
                            far_ext::publish_qos_event(self.dp, qos_event_dw, "*", mid, far_ext::QOS_EVENT_ALIVE);
                            if let Ok(member_id) = keyexpr::new(mid) {
                                // make all QueryingSubscriber to query this new member
                                for (zkey, route) in &mut self.routes_to_dds {
                                    route.query_historical_publications(|| (*KE_PREFIX_PUB_CACHE / member_id / zkey).into(), self.config.queries_timeout).await;
                                }
                            } else {
                                error!("Can't convert member id '{}' into a KeyExpr", mid);
                            }
                        }
                        Ok(SampleKind::Delete) => {
                            let mid = member_id!(group_event.as_ref().unwrap());
                            debug!("Remote zenoh_dds_plugin left: {}", mid);
                            // FAR extenstion: publish on qos_event
                            far_ext::publish_qos_event(self.dp, qos_event_dw, "*", mid, far_ext::QOS_EVENT_NOT_ALIVE);
                            // FAR extension: cancel all deadlines supervision for this leaving bridge
                            self.deadlines_supervisor.cancel_all_deadline(mid);
                        }
                        Err(e) => warn!("Error receiving GroupEvent: {}", e)
                    }
                }

                get_request = admin_queryable.recv_async() => {
                    if let Ok(query) = get_request {
                        self.treat_admin_query(query, &admin_keyexpr_prefix).await;
                    } else {
                        warn!("AdminSpace queryable was closed!");
                    }
                }
            )
        }
    }

    async fn run_fwd_discovery_mode(
        &mut self,
        group_subscriber: &Receiver<Sample>,
        dds_disco_rcv: &Receiver<DiscoveryEvent>,
        admin_keyexpr_prefix: OwnedKeyExpr,
        admin_queryable: &Queryable<'_, flume::Receiver<Query>>,
    ) {
        debug!(r#"Run in "forward discovery" mode"#);

        // FAR extension: declare writer on qos_event
        let qos_event_dw = far_ext::create_qos_event_writer(self.dp);
        // FAR extension: start DeadlinesSupervisor loop
        self.deadlines_supervisor.run(self.dp, qos_event_dw);

        // The data space where all discovery info are fowarded:
        //   - writers discovery on <KE_PREFIX_FWD_DISCO>/<uuid>/[<scope>]/writer/<dds_entity_admin_key>
        //   - readers discovery on <KE_PREFIX_FWD_DISCO>/<uuid>/[<scope>]/reader/<dds_entity_admin_key>
        //   - ros_discovery_info on <KE_PREFIX_FWD_DISCO>/<uuid>/[<scope>]/ros_disco/<gid>
        // The PublicationCache is declared on <KE_PREFIX_FWD_DISCO>/<uuid>/[<scope>]/**
        // The QuerySubscriber is declared on  <KE_PREFIX_FWD_DISCO>/*/[<scope>]/**
        let uuid: OwnedKeyExpr = self.zsession.zid().try_into().unwrap();
        let fwd_key_prefix = if let Some(scope) = &self.config.scope {
            *KE_PREFIX_FWD_DISCO / &uuid / scope
        } else {
            *KE_PREFIX_FWD_DISCO / &uuid
        };
        let fwd_writers_key_prefix = &fwd_key_prefix / ke_for_sure!("writer");
        let fwd_readers_key_prefix = &fwd_key_prefix / ke_for_sure!("reader");
        let fwd_ros_discovery_key = &fwd_key_prefix / ke_for_sure!("ros_disco");
        let fwd_declare_publication_cache_key = &fwd_key_prefix / *KE_ANY_N_SEGMENT;
        let fwd_discovery_subscription_key = if let Some(scope) = &self.config.scope {
            *KE_PREFIX_FWD_DISCO / *KE_ANY_1_SEGMENT / scope / *KE_ANY_N_SEGMENT
        } else {
            *KE_PREFIX_FWD_DISCO / *KE_ANY_1_SEGMENT / *KE_ANY_N_SEGMENT
        };

        // Register prefixes for optimization
        let fwd_writers_key_prefix_key = self
            .zsession
            .declare_keyexpr(fwd_writers_key_prefix)
            .res()
            .await
            .expect("Failed to declare key expression for Fwd Discovery of writers");
        let fwd_readers_key_prefix_key = self
            .zsession
            .declare_keyexpr(fwd_readers_key_prefix)
            .res()
            .await
            .expect("Failed to declare key expression for Fwd Discovery of readers");
        let fwd_ros_discovery_key_declared = self
            .zsession
            .declare_keyexpr(&fwd_ros_discovery_key)
            .res()
            .await
            .expect("Failed to declare key expression for Fwd Discovery of ros_discovery");

        // Cache the publications on admin space for late joiners DDS plugins
        let _fwd_disco_pub_cache = self
            .zsession
            .declare_publication_cache(fwd_declare_publication_cache_key)
            .queryable_allowed_origin(Locality::Remote) // Note: don't reply to queries from local QueryingSubscribers
            .res()
            .await
            .expect("Failed to declare PublicationCache for Fwd Discovery");

        // Subscribe to remote DDS plugins publications of new Readers/Writers on admin space
        let mut fwd_disco_sub = self
            .zsession
            .declare_subscriber(fwd_discovery_subscription_key)
            .querying()
            .allowed_origin(Locality::Remote) // Note: ignore my own publications
            .query_timeout(self.config.queries_timeout)
            .res()
            .await
            .expect("Failed to declare QueryingSubscriber for Fwd Discovery");

        // Manage ros_discovery_info topic, reading it periodically
        let ros_disco_mgr =
            RosDiscoveryInfoMgr::create(self.dp).expect("Failed to create RosDiscoveryInfoMgr");
        let timer = Timer::default();
        let (tx, ros_disco_timer_rcv): (Sender<()>, Receiver<()>) = unbounded();
        let ros_disco_timer_event = TimedEvent::periodic(
            Duration::from_millis(ROS_DISCOVERY_INFO_POLL_INTERVAL_MS),
            ChannelEvent { tx },
        );
        timer.add_async(ros_disco_timer_event).await;

        // The ParticipantEntitiesInfo to be re-published on ros_discovery_info (with this bridge's participant gid)
        let mut participant_info = ParticipantEntitiesInfo::new(
            get_guid(&self.dp).expect("Failed to get my Participant's guid"),
        );

        let scope = self.config.scope.clone();
        loop {
            select!(
                evt = dds_disco_rcv.recv_async() => {
                    match evt.unwrap() {
                        DiscoveryEvent::DiscoveredPublication {
                            entity
                        } => {
                            debug!("Discovered DDS Writer {} on {} with type '{}' and QoS: {:?} => advertise it", entity.key, entity.topic_name, entity.type_name, entity.qos);
                            // advertise the entity and its scope within admin space (bincode format)
                            let admin_keyexpr = DdsPluginRuntime::get_admin_keyexpr(&entity, true);
                            let fwd_ke = &fwd_writers_key_prefix_key / &admin_keyexpr;
                            let msg = (&entity, &scope);
                            let ser_msg = match bincode::serialize(&msg) {
                                Ok(s) => s,
                                Err(e) => { error!("INTERNAL ERROR: failed to serialize discovery message for {:?}: {}", entity, e); continue; }
                            };
                            if let Err(e) = self.zsession.put(&fwd_ke, ser_msg).congestion_control(CongestionControl::Block).res().await {
                                error!("INTERNAL ERROR: failed to publish discovery message on {}: {}", fwd_ke, e);
                            }

                            // store the writer in admin space
                            self.insert_dds_writer(admin_keyexpr, entity);
                        }

                        DiscoveryEvent::UndiscoveredPublication {
                            key,
                        } => {
                            debug!("Undiscovered DDS Writer {} => advertise it", key);
                            if let Some((admin_keyexpr, _)) = self.remove_dds_writer(&key) {
                                let fwd_ke = &fwd_writers_key_prefix_key / &admin_keyexpr;
                                // publish its deletion from admin space
                                if let Err(e) = self.zsession.delete(&fwd_ke).congestion_control(CongestionControl::Block).res().await {
                                    error!("INTERNAL ERROR: failed to publish undiscovery message on {:?}: {}", fwd_ke, e);
                                }
                            }
                        }

                        DiscoveryEvent::DiscoveredSubscription {
                            mut entity
                        } => {
                            debug!("Discovered DDS Reader {} on {} with type '{}' and QoS: {:?} => advertise it", entity.key, entity.topic_name, entity.type_name, entity.qos);

                            // #102: create a local "to_dds" route, but only with the Zenoh Subscriber (not the DDS Writer)
                            let is_transient_local = entity.qos.durability.kind == DurabilityKind::TRANSIENT_LOCAL;
                            // create 1 route per partition, or just 1 if no partition
                            if entity.qos.partitions.is_empty() {
                                let ke = self.topic_to_keyexpr(&entity.topic_name, &self.config.scope, None).unwrap();
                                let route_status = self.try_add_route_to_dds(ke, &entity.topic_name, &entity.type_name, entity.keyless, is_transient_local, None).await;
                                if let RouteStatus::Routed(ref route_key) = route_status {
                                    if let Some(r) = self.routes_to_dds.get_mut(route_key) {
                                        // if route has been created, add this Reader in its routed_readers list
                                        r.add_local_routed_reader(entity.key.clone());
                                    }
                                }
                                entity.routes.insert("*".to_string(), route_status);
                            } else {
                                for p in &entity.qos.partitions {
                                    let ke = self.topic_to_keyexpr(&entity.topic_name, &self.config.scope, Some(p)).unwrap();
                                    let route_status = self.try_add_route_to_dds(ke, &entity.topic_name, &entity.type_name, entity.keyless, is_transient_local, None).await;
                                    if let RouteStatus::Routed(ref route_key) = route_status {
                                        if let Some(r) = self.routes_to_dds.get_mut(route_key) {
                                            // if route has been created, add this Reader in its routed_readers list
                                            r.add_local_routed_reader(entity.key.clone());
                                        }
                                    }
                                    entity.routes.insert(p.clone(), route_status);
                                }
                            }

                            // advertise the entity and its scope within admin space (bincode format)
                            let admin_keyexpr = DdsPluginRuntime::get_admin_keyexpr(&entity, false);
                            let fwd_ke = &fwd_readers_key_prefix_key / &admin_keyexpr;
                            let msg = (&entity, &scope);
                            let ser_msg = match bincode::serialize(&msg) {
                                Ok(s) => s,
                                Err(e) => { error!("INTERNAL ERROR: failed to serialize discovery message for {:?}: {}", entity, e); continue; }
                            };
                            if let Err(e) = self.zsession.put(&fwd_ke, ser_msg).congestion_control(CongestionControl::Block).res().await {
                                error!("INTERNAL ERROR: failed to publish discovery message on {}: {}", fwd_ke, e);
                            }

                            // store the reader
                            self.insert_dds_reader(admin_keyexpr, entity);
                        }

                        DiscoveryEvent::UndiscoveredSubscription {
                            key,
                        } => {
                            debug!("Undiscovered DDS Reader {} => advertise it", key);
                            if let Some((admin_keyexpr, _)) = self.remove_dds_reader(&key) {
                                let fwd_ke = &fwd_readers_key_prefix_key / &admin_keyexpr;
                                // publish its deletion from admin space
                                if let Err(e) = self.zsession.delete(&fwd_ke).congestion_control(CongestionControl::Block).res().await {
                                    error!("INTERNAL ERROR: failed to publish undiscovery message on {:?}: {}", fwd_ke, e);
                                }
                            }
                            // #102: also remove the Reader from all the active routes refering it,
                            // deleting the route if it has no longer local Reader nor remote Writer.
                            let admin_space = &mut self.admin_space;
                            self.routes_to_dds.retain(|zkey, route| {
                                    route.remove_local_routed_reader(&key);
                                    if !route.has_local_routed_reader() && !route.has_remote_routed_writer(){
                                        info!(
                                            "{}: remove it as no longer unused (no local DDS Reader nor remote DDS Writer left)",
                                            route
                                        );
                                        let ke = *KE_PREFIX_ROUTE_TO_DDS / zkey;
                                        admin_space.remove(&ke);
                                        false
                                    } else {
                                        true
                                    }
                                }
                            );
                        }
                    }
                },

                sample = fwd_disco_sub.recv_async() => {
                    let sample = sample.expect("Fwd Discovery subscriber was closed!");
                    let fwd_ke = &sample.key_expr;
                    debug!("Received forwarded discovery message on {}", fwd_ke);

                    // parse fwd_ke and extract the remote uuid, the discovery kind (reader|writer|ros_disco) and the remaining of the keyexpr
                    if let Some((remote_uuid, disco_kind, remaining_ke)) = Self::parse_fwd_discovery_keyexpr(fwd_ke) {
                        match disco_kind {
                            // it's a writer discovery message
                            "writer" => {
                                // reconstruct full admin keyexpr for this entity (i.e. with it's remote plugin's uuid)
                                let full_admin_keyexpr = *KE_PREFIX_ADMIN_SPACE / remote_uuid / ke_for_sure!("dds") / remaining_ke;
                                if sample.kind != SampleKind::Delete {
                                    // deserialize payload
                                    let (entity, scope) = match bincode::deserialize::<(DdsEntity, Option<OwnedKeyExpr>)>(&sample.payload.contiguous()) {
                                        Ok(x) => x,
                                        Err(e) => {
                                            warn!("Failed to deserialize discovery msg for {}: {}", full_admin_keyexpr, e);
                                            continue;
                                        }
                                    };
                                    // copy and adapt Writer's QoS for creation of a proxy Writer
                                    let mut qos = entity.qos.clone();
                                    qos.ignore_local_participant = true;
                                    let is_transient_local = qos.durability.kind == DurabilityKind::TRANSIENT_LOCAL;

                                    // create 1 "to_dds" route per partition, or just 1 if no partition
                                    if entity.qos.partitions.is_empty() {
                                        let ke = self.topic_to_keyexpr(&entity.topic_name, &scope, None).unwrap();
                                        let route_status = self.try_add_route_to_dds(ke, &entity.topic_name, &entity.type_name, entity.keyless, is_transient_local, Some(qos)).await;
                                        if let RouteStatus::Routed(ref route_key) = route_status {
                                            if let Some(r) = self.routes_to_dds.get_mut(route_key) {
                                                // add the writer's admin keyexpr to the list of remote_routed_writers
                                                r.add_remote_routed_writer(full_admin_keyexpr);
                                                // check amongst local Readers is some are matching (only wrt. topic_name and partition. TODO: consider qos match also)
                                                for reader in self.discovered_readers.values_mut() {
                                                    if reader.topic_name == entity.topic_name && reader.qos.partitions.is_empty() {
                                                        r.add_local_routed_reader(reader.key.clone());
                                                        reader.routes.insert("*".to_string(), route_status.clone());
                                                    }
                                                }
                                            }
                                        }
                                    } else {
                                        for p in &entity.qos.partitions {
                                            let ke = self.topic_to_keyexpr(&entity.topic_name, &scope, Some(p)).unwrap();
                                            let route_status = self.try_add_route_to_dds(ke, &entity.topic_name, &entity.type_name, entity.keyless, is_transient_local, Some(qos.clone())).await;
                                            if let RouteStatus::Routed(ref route_key) = route_status {
                                                if let Some(r) = self.routes_to_dds.get_mut(route_key) {
                                                    // add the writer's admin keyexpr to the list of remote_routed_writers
                                                    r.add_remote_routed_writer(full_admin_keyexpr.clone());
                                                    // check amongst local Readers is some are matching (only wrt. topic_name and partition. TODO: consider qos match also)
                                                    for reader in self.discovered_readers.values_mut() {
                                                        if reader.topic_name == entity.topic_name && reader.qos.partitions.contains(p) {
                                                            r.add_local_routed_reader(reader.key.clone());
                                                            reader.routes.insert(p.clone(), route_status.clone());
                                                        }
                                                    }
                                                }
                                            }
                                        }
                                    }
                                } else {
                                    // writer was deleted; remove it from all the active routes refering it (deleting the route if no longer used)
                                    let admin_space = &mut self.admin_space;
                                    self.routes_to_dds.retain(|zkey, route| {
                                            route.remove_remote_routed_writer(&full_admin_keyexpr);
                                            // #102: don't delete the route if there is still a
                                            // local Reader. But delete its DDS Writer if there are
                                            // no more remote Writer
                                            if !route.has_remote_routed_writer() {
                                                route.delete_dds_writer();
                                            }
                                            if !route.has_local_routed_reader() {
                                                info!(
                                                    "{}: remove it as no longer unused (no remote DDS Writer nor local DDS Reader left)",
                                                    route
                                                );
                                                let ke = *KE_PREFIX_ROUTE_TO_DDS / zkey;
                                                admin_space.remove(&ke);
                                                false
                                            } else {
                                                true
                                            }
                                        }
                                    );
                                }
                            }

                            // it's a reader discovery message
                            "reader" => {
                                // reconstruct full admin keyexpr for this entity (i.e. with it's remote plugin's uuid)
                                let full_admin_keyexpr = *KE_PREFIX_ADMIN_SPACE / remote_uuid / ke_for_sure!("dds") / remaining_ke;
                                if sample.kind != SampleKind::Delete {
                                    // deserialize payload
                                    let (entity, scope) = match bincode::deserialize::<(DdsEntity, Option<OwnedKeyExpr>)>(&sample.payload.contiguous()) {
                                        Ok(x) => x,
                                        Err(e) => {
                                            warn!("Failed to deserialize discovery msg for {}: {}", full_admin_keyexpr, e);
                                            continue;
                                        }
                                    };
                                    // copy and adapt Reader's QoS for creation of a proxy Reader
                                    let mut qos = entity.qos.clone();
                                    qos.ignore_local_participant = true;

                                    // CongestionControl to be used when re-publishing over zenoh: Blocking if Reader is RELIABLE (since Writer will also be, otherwise no matching)
                                    let congestion_ctrl = match (self.config.reliable_routes_blocking, entity.qos.reliability.kind) {
                                        (true, ReliabilityKind::RELIABLE) => CongestionControl::Block,
                                        _ => CongestionControl::Drop,
                                    };

                                    // create 1 'from_dds" route per partition, or just 1 if no partition
                                    if entity.qos.partitions.is_empty() {
                                        let ke = self.topic_to_keyexpr(&entity.topic_name, &scope, None).unwrap();
                                        let route_status = self.try_add_route_from_dds(ke, &entity.topic_name, &entity.type_name, entity.keyless, qos, congestion_ctrl).await;
                                        if let RouteStatus::Routed(ref route_key) = route_status {
                                            if let Some(r) = self.routes_from_dds.get_mut(route_key) {
                                                // add the reader's admin keyexpr to the list of remote_routed_writers
                                                r.add_remote_routed_reader(full_admin_keyexpr);
                                                // check amongst local Writers is some are matching (only wrt. topic_name and partition. TODO: consider qos match also)
                                                for writer in self.discovered_writers.values_mut() {
                                                    if writer.topic_name == entity.topic_name && writer.qos.partitions.is_empty() {
                                                        r.add_local_routed_writer(writer.key.clone());
                                                        writer.routes.insert("*".to_string(), route_status.clone());
                                                    }
                                                }
                                            }
                                        }
                                    } else {
                                        for p in &entity.qos.partitions {
                                            let ke = self.topic_to_keyexpr(&entity.topic_name, &scope, Some(p)).unwrap();
                                            let route_status = self.try_add_route_from_dds(ke, &entity.topic_name, &entity.type_name, entity.keyless, qos.clone(), congestion_ctrl).await;
                                            if let RouteStatus::Routed(ref route_key) = route_status {
                                                if let Some(r) = self.routes_from_dds.get_mut(route_key) {
                                                    // add the reader's admin keyexpr to the list of remote_routed_writers
                                                    r.add_remote_routed_reader(full_admin_keyexpr.clone());
                                                    // check amongst local Writers is some are matching (only wrt. topic_name and partition. TODO: consider qos match also)
                                                    for writer in self.discovered_writers.values_mut() {
                                                        if writer.topic_name == entity.topic_name && writer.qos.partitions.contains(p) {
                                                            r.add_local_routed_writer(writer.key.clone());
                                                            writer.routes.insert(p.clone(), route_status.clone());
                                                        }
                                                    }
                                                }
                                            }
                                        }
                                    }
                                } else {
                                    // reader was deleted; remove it from all the active routes refering it (deleting the route if no longer used)
                                    let admin_space = &mut self.admin_space;
                                    self.routes_from_dds.retain(|zkey, route| {
                                            route.remove_remote_routed_reader(&full_admin_keyexpr);
                                            if !route.has_remote_routed_reader() {
                                                info!(
                                                    "{}: remove it as no longer unused (no remote DDS Reader left)",
                                                    route
                                                );
                                                let ke = *KE_PREFIX_ROUTE_FROM_DDS / zkey;
                                                admin_space.remove(&ke);
                                                false
                                            } else {
                                                true
                                            }
                                        }
                                    );
                                }
                            }

                            // it's a ros_discovery_info message
                            "ros_disco" => {
                                match cdr::deserialize_from::<_, ParticipantEntitiesInfo, _>(
                                    &*sample.payload.contiguous(),
                                    cdr::size::Infinite,
                                ) {
                                    Ok(mut info) => {
                                        // remap all original gids with the gids of the routes
                                        self.remap_entities_info(&mut info.node_entities_info_seq);
                                        // update the ParticipantEntitiesInfo for this bridge and re-publish it on DDS
                                        participant_info.update_with(info.node_entities_info_seq);
                                        debug!("Publish updated ros_discovery_info: {:?}", participant_info);
                                        if let Err(e) = ros_disco_mgr.write(&participant_info) {
                                            error!("Error forwarding ros_discovery_info: {}", e);
                                        }
                                    }
                                    Err(e) => error!(
                                        "Error receiving ParticipantEntitiesInfo on {}: {}",
                                        fwd_ke, e
                                    ),
                                }
                            }

                            x => {
                                error!("Unexpected forwarded discovery message received on invalid key {} (unkown kind: {}) ", fwd_ke, x);
                            }
                        }
                    }
                },

                group_event = group_subscriber.recv_async() => {
                    match group_event.as_ref().map(|s|s.kind) {
                        Ok(SampleKind::Put) => {
                            let mid = member_id!(group_event.as_ref().unwrap());
                            debug!("New zenoh_dds_plugin detected: {}", mid);
                            // FAR extension: publish on qos_event
                            far_ext::publish_qos_event(self.dp, qos_event_dw, "*", mid, far_ext::QOS_EVENT_ALIVE);
                            // query for past publications of discocvery messages from this new member
                            let key = if let Some(scope) = &self.config.scope {
                                *KE_PREFIX_FWD_DISCO / ke_for_sure!(mid) / scope / *KE_ANY_N_SEGMENT
                            } else {
                                *KE_PREFIX_FWD_DISCO / ke_for_sure!(mid) / *KE_ANY_N_SEGMENT
                            };
                            debug!("Query past discovery messages from {} on {}", mid, key);
                            if let Err(e) = fwd_disco_sub.fetch( |cb| {
                                use zenoh_core::SyncResolve;
                                self.zsession.get(Selector::from(&key))
                                    .callback(cb)
                                    .target(QueryTarget::All)
                                    .consolidation(ConsolidationMode::None)
<<<<<<< HEAD
                                    .accept_replies(ReplyKeyExpr::Any)
                                    .timeout(self.config.queries_timeout)
=======
                                    .timeout(Duration::from_secs(5))
>>>>>>> 8b7476eb
                                    .res_sync()
                            }).res().await
                            {
                                warn!("Query on {} for discovery messages failed: {}", key, e);
                            }
                            // make all QueryingSubscriber to query this new member
                            for (zkey, route) in &mut self.routes_to_dds {
                                route.query_historical_publications(|| (*KE_PREFIX_PUB_CACHE / ke_for_sure!(mid) / zkey).into(), self.config.queries_timeout).await;
                            }
                        }
                        Ok(SampleKind::Delete) => {
                            let mid = member_id!(group_event.as_ref().unwrap());
                            debug!("Remote zenoh_dds_plugin left: {}", mid);

                            // FAR extenstion: publish on qos_event
                            far_ext::publish_qos_event(self.dp, qos_event_dw, "*", mid, far_ext::QOS_EVENT_NOT_ALIVE);
                            // FAR extension: cancel all deadlines supervision for this leaving bridge
                            self.deadlines_supervisor.cancel_all_deadline(mid);
                            // remove all the references to the plugin's enities, removing no longer used routes
                            // and updating/re-publishing ParticipantEntitiesInfo
                            let admin_space = &mut self.admin_space;
                            let admin_subke = format!("@/service/{mid}/dds/");
                            let mut participant_info_changed = false;
                            self.routes_to_dds.retain(|zkey, route| {
                                route.remove_remote_routed_writers_containing(&admin_subke);
                                if !route.has_remote_routed_writer() {
                                    info!(
                                        "{}: remove it as no longer unused (no remote DDS Writer left)",
                                        route
                                    );
                                    let ke = *KE_PREFIX_ROUTE_TO_DDS / zkey;
                                    admin_space.remove(&ke);
                                    if let Ok(guid) = route.dds_writer_guid() {
                                        participant_info.remove_writer_gid(&guid);
                                        participant_info_changed = true;
                                    } else {
                                        warn!("Failed to get guid for Writer serving the route zenoh '{}' => DDS '{}'. Can't update ros_discovery_info accordingly", zkey, zkey);
                                    }
                                    false
                                } else {
                                    true
                                }
                            });
                            self.routes_from_dds.retain(|zkey, route| {
                                route.remove_remote_routed_readers_containing(&admin_subke);
                                if !route.has_remote_routed_reader() {
                                    info!(
                                        "{}: remove it as no longer unused (no remote DDS Reader left)",
                                        route
                                    );
                                    let ke = *KE_PREFIX_ROUTE_FROM_DDS / zkey;
                                    admin_space.remove(&ke);
                                    if let Ok(guid) = route.dds_reader_guid() {
                                        participant_info.remove_reader_gid(&guid);
                                        participant_info_changed = true;
                                    } else {
                                        warn!("Failed to get guid for Reader serving the route DDS '{}' => zenoh '{}'. Can't update ros_discovery_info accordingly", zkey, zkey);
                                    }
                                    false
                                } else {
                                    true
                                }
                            });
                            if participant_info_changed {
                                debug!("Publishing up-to-date ros_discovery_info after leaving of plugin {}", mid);
                                participant_info.cleanup();
                                if let Err(e) = ros_disco_mgr.write(&participant_info) {
                                    error!("Error forwarding ros_discovery_info: {}", e);
                                }
                            }
                        }
                        Err(e) => warn!("Error receiving GroupEvent: {}", e)
                    }
                }

                get_request = admin_queryable.recv_async() => {
                    if let Ok(query) = get_request {
                        self.treat_admin_query(query, &admin_keyexpr_prefix).await;
                    } else {
                        warn!("AdminSpace queryable was closed!");
                    }
                }

                _ = ros_disco_timer_rcv.recv_async() => {
                    let infos = ros_disco_mgr.read();
                    for (gid, buf) in infos {
                        trace!("Received ros_discovery_info from DDS for {}, forward via zenoh: {}", gid, hex::encode(buf.contiguous()));
                        // forward the payload on zenoh
                        let ke = &fwd_ros_discovery_key_declared / ke_for_sure!(&gid);
                        if let Err(e) = self.zsession.put(ke, buf).res().await {
                            error!("Forward ROS discovery info failed: {}", e);
                        }
                    }
                }
            )
        }
    }

    fn parse_fwd_discovery_keyexpr(fwd_ke: &keyexpr) -> Option<(&keyexpr, &str, &keyexpr)> {
        // parse fwd_ke which have format: "KE_PREFIX_FWD_DISCO/<uuid>[/scope/possibly/multiple]/<disco_kind>/<remaining_ke...>"
        if !fwd_ke.starts_with(KE_PREFIX_FWD_DISCO.as_str()) {
            // publication on a key expression matching the fwd_ke: ignore it
            return None;
        }
        let mut remaining = &fwd_ke[KE_PREFIX_FWD_DISCO.len() + 1..];
        let uuid = if let Some(i) = remaining.find('/') {
            let uuid = ke_for_sure!(&remaining[..i]);
            remaining = &remaining[i..];
            uuid
        } else {
            error!(
                "Unexpected forwarded discovery message received on invalid key: {}",
                fwd_ke
            );
            return None;
        };
        let kind = if let Some(i) = remaining.find("/reader/") {
            remaining = &remaining[i + 8..];
            "reader"
        } else if let Some(i) = remaining.find("/writer/") {
            remaining = &remaining[i + 8..];
            "writer"
        } else if let Some(i) = remaining.find("/ros_disco/") {
            remaining = &remaining[i + 11..];
            "ros_disco"
        } else {
            error!("Unexpected forwarded discovery message received on invalid key: {} (no expected kind '/reader/', '/writer/' or '/ros_disco/')", fwd_ke);
            return None;
        };
        Some((uuid, kind, ke_for_sure!(remaining)))
    }

    fn remap_entities_info(&self, entities_info: &mut HashMap<String, NodeEntitiesInfo>) {
        for node in entities_info.values_mut() {
            // TODO: replace with drain_filter when stable (https://github.com/rust-lang/rust/issues/43244)
            let mut i = 0;
            while i < node.reader_gid_seq.len() {
                // find a RouteDDSZenoh routing a remote reader with this gid
                match self
                    .routes_from_dds
                    .values()
                    .find(|route| route.is_routing_remote_reader(&node.reader_gid_seq[i]))
                {
                    Some(route) => {
                        // replace the gid with route's reader's gid
                        if let Ok(gid) = route.dds_reader_guid() {
                            trace!(
                                "ros_discovery_info remap reader {} -> {}",
                                node.reader_gid_seq[i],
                                gid
                            );
                            node.reader_gid_seq[i] = gid;
                            i += 1;
                        } else {
                            error!("Failed to get guid for Reader serving the a route. Can't remap in ros_discovery_info");
                        }
                    }
                    None => {
                        // remove the gid (not route found because either not allowed to be routed,
                        // either route already initiated by another reader)
                        trace!(
                            "ros_discovery_info remap reader {} -> NONE",
                            node.reader_gid_seq[i]
                        );
                        node.reader_gid_seq.remove(i);
                    }
                }
            }
            let mut i = 0;
            while i < node.writer_gid_seq.len() {
                // find a ToDdsRoute initiated by the writer with this gid
                match self
                    .routes_to_dds
                    .values()
                    .find(|route| route.is_routing_remote_writer(&node.writer_gid_seq[i]))
                {
                    Some(route) => {
                        // replace the gid with route's writer's gid
                        if let Ok(gid) = route.dds_writer_guid() {
                            trace!(
                                "ros_discovery_info remap writer {} -> {}",
                                node.writer_gid_seq[i],
                                gid
                            );
                            node.writer_gid_seq[i] = gid;
                            i += 1;
                        } else {
                            error!("Failed to get guid for Writer serving the a route. Can't remap in ros_discovery_info");
                        }
                    }
                    None => {
                        // remove the gid (not route found because either not allowed to be routed,
                        // either route already initiated by another writer)
                        trace!(
                            "ros_discovery_info remap writer {} -> NONE",
                            node.writer_gid_seq[i]
                        );
                        node.writer_gid_seq.remove(i);
                    }
                }
            }
        }
    }
}

//TODO replace when stable https://github.com/rust-lang/rust/issues/65816
#[inline]
pub(crate) fn vec_into_raw_parts<T>(v: Vec<T>) -> (*mut T, usize, usize) {
    let mut me = ManuallyDrop::new(v);
    (me.as_mut_ptr(), me.len(), me.capacity())
}

struct ChannelEvent {
    tx: Sender<()>,
}

#[async_trait]
impl Timed for ChannelEvent {
    async fn run(&mut self) {
        if self.tx.send(()).is_err() {
            warn!("Error sending periodic timer notification on channel");
        };
    }
}<|MERGE_RESOLUTION|>--- conflicted
+++ resolved
@@ -1325,12 +1325,7 @@
                                     .callback(cb)
                                     .target(QueryTarget::All)
                                     .consolidation(ConsolidationMode::None)
-<<<<<<< HEAD
-                                    .accept_replies(ReplyKeyExpr::Any)
                                     .timeout(self.config.queries_timeout)
-=======
-                                    .timeout(Duration::from_secs(5))
->>>>>>> 8b7476eb
                                     .res_sync()
                             }).res().await
                             {
