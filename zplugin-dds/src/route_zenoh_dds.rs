--- conflicted
+++ resolved
@@ -187,12 +187,7 @@
                 .await
                 .map_err(|e| {
                     format!(
-<<<<<<< HEAD
-                        "Route Zenoh->DDS ({ke} -> {topic_name}): failed to create QueryingSubscriber: {e}"
-=======
-                        "Route Zenoh->DDS ({} -> {}): failed to create FetchingSubscriber: {}",
-                        ke, topic_name, e
->>>>>>> e573bd1e
+                        "Route Zenoh->DDS ({ke} -> {topic_name}): failed to create FetchingSubscriber: {e}"
                     )
                 })?;
             ZSubscriber::FetchingSubscriber(sub)
@@ -304,9 +299,6 @@
                 s
             );
             if let Err(e) = sub
-<<<<<<< HEAD
-                .query_on(&s, QueryTarget::All, ConsolidationMode::None, query_timeout)
-=======
                 .fetch({
                     let session = &self.zenoh_session;
                     let s = s.clone();
@@ -316,12 +308,11 @@
                             .get(&s)
                             .target(QueryTarget::All)
                             .consolidation(ConsolidationMode::None)
-                            .timeout(Duration::from_secs_f32(TIMEOUT_HISTORICAL_PUB_QUERY))
+                            .timeout(query_timeout)
                             .callback(cb)
                             .res_sync()
                     }
                 })
->>>>>>> e573bd1e
                 .res()
                 .await
             {
