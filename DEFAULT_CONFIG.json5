////
//// This file presents the default configuration used by both the `zenoh-plugin-dds` plugin and the `zenoh-bridge-dds` standalone executable.
//// The "dds" JSON5 object below can be used as such in the "plugins" part of a config file for the zenoh router (zenohd).
////
{
  plugins: {
    ////
    //// DDS related configuration
    //// All settings are optional and are unset by default - uncomment the ones you want to set
    ////
    dds: {
      ////
      //// scope: A string added as prefix to all routed DDS topics when mapped to a zenoh resource.
      ////        This should be used to avoid conflicts when several distinct DDS systems using
      ////        the same topics names are routed via zenoh.
      ////
      // scope: "robot-1",

      ////
      //// domain: The DDS Domain ID. By default set to 0, or to "$ROS_DOMAIN_ID" is this environment variable is defined.
      ////
      // domain: 0,

      ////
      //// localhost_only: If set to true, the DDS discovery and traffic will occur only on the localhost interface (127.0.0.1).
      ////                 By default set to false, unless the "ROS_LOCALHOST_ONLY=1" environment variable is defined.
      ////
      // localhost_only: true,

      ////
      //// group_member_id: A custom identifier for the bridge, that will be used in group management
      ////                  (if not specified, the zenoh UUID is used).
      ////
      // group_member_id: "robot-1",

      ////
<<<<<<< HEAD
      //// allow: A regular expression matching the set of 'partition/topic-name' that must be routed via zenoh.
=======
      //// allow: 1 or more regular expression matching the set of 'partition/topic-name' that must be routed via zenoh.
>>>>>>> dfb21c77
      ////        By default, all partitions and topics are allowed.
      ////        If both 'allow' and 'deny' are set a partition and/or topic will be allowed if it matches only the 'allow' expression.
      ////        Repeat this option to configure several topic expressions. These expressions are concatenated with '|'.
      ////        Examples (the last 2 are equivalent):
      ////           allow: ".*/TopicA",
      ////           allow: "Partition-?/.*",
      ////           allow: ["cmd_vel", "rosout"]
      ////           allow: "cmd_vel|rosout"
      ////
      // allow: ["cmd_vel", "rosout"],

      ////
      //// deny:  1 or more regular regular expression matching the set of 'partition/topic-name' that must NOT be routed via zenoh.
      ////        By default, no partitions and no topics are denied.
      ////        If both 'allow' and 'deny' are set a partition and/or topic will be allowed if it matches only the 'allow' expression.
      ////        Repeat this option to configure several topic expressions. These expressions are concatenated with '|'.
      ////        Examples (the last 2 are equivalent):
      ////           deny: ".*/TopicA",
      ////           deny: "Partition-?/.*",
      ////           deny: ["cmd_vel", "rosout"]
      ////           allow: "cmd_vel|rosout"
      ////
      // deny: ["cmd_vel", "rosout"],

      ////
      //// max_frequencies: Specifies a list of maximum frequency of data routing over zenoh for a set of topics.
      ////                  The strings must have the format "<regex>=<float>":
      ////                  - "regex" is a regular expression matching the set of "partition/topic-name"
      ////                    (same syntax than --allow option) for which the data (per DDS instance) must be
      ////                    routed at no higher rate than the specified max frequency.
      ////                  - "float" is the maximum frequency in Hertz;
      ////                    if publication rate is higher, downsampling will occur when routing.
      // max_frequencies: ["diagnostic.*=10", "rosout=5"],

      ////
      //// generalise_subs: A list of key expression to use for generalising subscriptions.
      ////
      // generalise_subs: ["SUB1", "SUB2"],

      ////
      //// generalise_subs: A list of key expression to use for generalising publications.
      ////
      // generalise_subs: ["PUB1", "PUB2"],

      ////
      //// forward_discovery: When true, rather than creating a local route when discovering a local DDS entity,
      ////                    this discovery info is forwarded to the remote plugins/bridges.
      ////                    Those will create the routes, including a replica of the discovered entity.
      ////
      // forward_discovery: false,

      ////
      //// reliable_routes_blocking: When true, the publications from a RELIABLE DDS Writer will be
      ////                           routed to zenoh using the CongestionControl::Block option.
      ////                           Meaning the routing will be blocked in case of network congestion,
      ////                           blocking the DDS Reader and the RELIABLE DDS Writer in return.
      ////                           When false (or for BERST_EFFORT DDS Writers), CongestionControl::Drop
      ////                           is used, meaning the route might drop some data in case of congestion.
      ////
      // reliable_routes_blocking: true,

      ////
      //// queries_timeout: A duration in seconds (default: 5.0 sec) that will be used as a timeout when the bridge
      ////                  queries any other remote bridge for discovery information and for historical data for TRANSIENT_LOCAL DDS Readers it serves
      ////                  (i.e. if the query to the remote bridge exceed the timeout, some historical samples might be not routed to the Readers,
      ////                  but the route will not be blocked forever).
      ////
      // queries_timeout: 5.0,
    },

    ////
    //// REST API configuration (active only if this part is defined)
    ////
    // rest: {
    //   ////
    //   //// The HTTP port number (for all network interfaces).
    //   //// You can bind on a specific interface setting a "<local_ip>:<port>" string.
    //   ////
    //   http_port: 8000,
    // },
  },

  ////
  //// zenoh related configuration (see zenoh documentation for more details)
  ////

  ////
  //// id: The identifier (as hex-string) that zenoh-bridge-dds must use. If not set, a random UUIDv4 will be used.
  //// WARNING: this id must be unique in your zenoh network.
  // id: "A00001",

  ////
  //// mode: The bridge's mode (peer or client)
  ////
  //mode: "client",

  ////
  //// Which endpoints to connect to. E.g. tcp/localhost:7447.
  //// By configuring the endpoints, it is possible to tell zenoh which router/peer to connect to at startup.
  ////
  connect: {
    endpoints: [
      // "<proto>/<ip>:<port>"
    ]
  },

  ////
  //// Which endpoints to listen on. E.g. tcp/localhost:7447.
  //// By configuring the endpoints, it is possible to tell zenoh which are the endpoints that other routers, 
  //// peers, or client can use to establish a zenoh session.
  ////
  listen: {
    endpoints: [
      // "<proto>/<ip>:<port>"
    ]
  },
}<|MERGE_RESOLUTION|>--- conflicted
+++ resolved
@@ -34,11 +34,7 @@
       // group_member_id: "robot-1",
 
       ////
-<<<<<<< HEAD
-      //// allow: A regular expression matching the set of 'partition/topic-name' that must be routed via zenoh.
-=======
       //// allow: 1 or more regular expression matching the set of 'partition/topic-name' that must be routed via zenoh.
->>>>>>> dfb21c77
       ////        By default, all partitions and topics are allowed.
       ////        If both 'allow' and 'deny' are set a partition and/or topic will be allowed if it matches only the 'allow' expression.
       ////        Repeat this option to configure several topic expressions. These expressions are concatenated with '|'.
