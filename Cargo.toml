--- conflicted
+++ resolved
@@ -48,14 +48,9 @@
 log = "0.4.17"
 regex = "1.7.1"
 rustc_version = "0.4"
-<<<<<<< HEAD
-serde = "1.0.152"
-serde_derive = "1.0.152"
-serde_json = "1.0.89"
-=======
 serde = "1.0.154"
+serde_derive = "1.0.154"
 serde_json = "1.0.94"
->>>>>>> dfb21c77
 zenoh = { git = "https://github.com/eclipse-zenoh/zenoh", branch = "master", features = ["unstable"] }
 zenoh-collections = { git = "https://github.com/eclipse-zenoh/zenoh", branch = "master" }
 zenoh-core = { git = "https://github.com/eclipse-zenoh/zenoh", branch = "master" }
